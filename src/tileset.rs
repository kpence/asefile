--- conflicted
+++ resolved
@@ -1,8 +1,4 @@
-<<<<<<< HEAD
-use std::{
-    collections::HashMap,
-    io::{Read, Seek},
-};
+use std::{collections::HashMap, io::Read};
 
 use crate::{
     pixel::{self, Pixels},
@@ -12,12 +8,6 @@
 use image::{Pixel, RgbaImage};
 
 use crate::{external_file::ExternalFileId, reader::AseReader};
-=======
-use crate::{external_file::ExternalFileId, reader::AseReader};
-use crate::{pixel::Pixels, AsepriteParseError, ColorPalette, PixelFormat, Result};
-use bitflags::bitflags;
-use std::{collections::HashMap, io::Read};
->>>>>>> e11a1937
 
 /// An id for a [Tileset].
 #[derive(Debug, PartialEq, Eq, Hash, Clone, Copy)]
